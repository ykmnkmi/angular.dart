import 'package:safe_html/safe_html.dart';
import 'package:angular/angular.dart';
import 'package:angular/experimental.dart';
<<<<<<< HEAD
import 'package:angular/security.dart';
=======
>>>>>>> 666f2830

@Component(
  selector: 'comment',
  templateUrl: 'comment_component.html',
  styleUrls: ['comment_component.css'],
  directives: [
    CommentComponent,
    NgForIdentity,
    NgIf,
  ],
  changeDetection: ChangeDetectionStrategy.OnPush,
)
class CommentComponent {
  final DomSanitizationService _sanitizer;

  @Input()
  late Map<String, Object?> comment;

  bool hidden = false;

<<<<<<< HEAD
  CommentComponent(this._sanitizer);

  SafeHtml get content => _sanitizer.bypassSecurityTrustHtml(comment['content']);
=======
  SafeHtml get content => SafeHtml.sanitize(comment['content'] as String);
>>>>>>> 666f2830

  String get showCommentText => '+${comment['comments_count']}';

  void toggleVisibility() {
    hidden = !hidden;
  }

  // TODO(b/171232371): Use `as` in the template instead?
  Iterable<Object?> readCommentsAsIterable() =>
      comment['comments'] as Iterable<Object?>;
}<|MERGE_RESOLUTION|>--- conflicted
+++ resolved
@@ -1,10 +1,6 @@
 import 'package:safe_html/safe_html.dart';
 import 'package:angular/angular.dart';
 import 'package:angular/experimental.dart';
-<<<<<<< HEAD
-import 'package:angular/security.dart';
-=======
->>>>>>> 666f2830
 
 @Component(
   selector: 'comment',
@@ -18,20 +14,12 @@
   changeDetection: ChangeDetectionStrategy.OnPush,
 )
 class CommentComponent {
-  final DomSanitizationService _sanitizer;
-
   @Input()
   late Map<String, Object?> comment;
 
   bool hidden = false;
 
-<<<<<<< HEAD
-  CommentComponent(this._sanitizer);
-
-  SafeHtml get content => _sanitizer.bypassSecurityTrustHtml(comment['content']);
-=======
   SafeHtml get content => SafeHtml.sanitize(comment['content'] as String);
->>>>>>> 666f2830
 
   String get showCommentText => '+${comment['comments_count']}';
 
