name: examples.hello_world

environment:
<<<<<<< HEAD
  sdk: ">=2.8.4 <3.0.0"
=======
  sdk: ">=2.9.0 <3.0.0"
>>>>>>> 666f2830

dependencies:
  # No strict dependencies, we always use dependency_overrides.
  angular:

dev_dependencies:
  build_runner: ^1.0.0
  build_test: ^2.0.0
  build_web_compilers: ^2.0.0
  pedantic: ^1.0.0

# DO NOT REMOVE. We don't publish this package, it is just for testing.
dependency_overrides:
  angular:
    path: ../../angular
  angular_ast:
    path: ../../angular_ast
  angular_compiler:
    path: ../../angular_compiler<|MERGE_RESOLUTION|>--- conflicted
+++ resolved
@@ -1,11 +1,7 @@
 name: examples.hello_world
 
 environment:
-<<<<<<< HEAD
-  sdk: ">=2.8.4 <3.0.0"
-=======
   sdk: ">=2.9.0 <3.0.0"
->>>>>>> 666f2830
 
 dependencies:
   # No strict dependencies, we always use dependency_overrides.
