name: angular_compiler
repository: https://github.com/dart-lang/angular
description: Compiler for AngularDart.
version: 1.0.1

environment:
<<<<<<< HEAD
  sdk: ">=2.8.4 <3.0.0"

dependencies:
  analyzer: ^0.40.0
  angular_ast: ^1.0.0
  args: ^1.3.0
  build: '>=1.1.0 <2.0.0'
  code_builder: ^3.3.0
  collection: ^1.14.5
  csslib: ^0.16.1
  dart_style: ^1.0.9
  logging: '>=0.9.0 <0.12.0'
  meta: ^1.1.4
  path: ^1.6.1
  package_config: ^1.9.3
  source_gen: ">=0.9.1 <0.10.0"
=======
  sdk: ">=2.9.0 <3.0.0"

dependencies:
  analyzer: ^1.0.0
  args: ^2.0.0
  build: ^2.0.0
  code_builder: ^3.3.0
  collection: ^1.14.5
  dart_style: ^2.0.0
  logging: ^1.0.0
  meta: ^1.1.4
  path: ^1.6.1
  package_config: ^2.0.0
  source_gen: ^1.0.0
>>>>>>> 666f2830
  source_span: ^1.4.0
  stack_trace: ^1.9.1

dev_dependencies:
  # This is here in order for it to be resolvable by the analyzer.
  # It is overrode in `dependency_overrides`.
  angular:
  build_runner: ^1.0.0
  build_test: ^2.0.0
  pedantic: ^1.0.0
  test: ^1.3.0

# === vvv REMOVE WHEN PUBLISHING vvv ===
dependency_overrides:
  angular:
    path: ../angular
  angular_ast:
    path: ../angular_ast
# === ^^^ REMOVE WHEN PUBLISHING ^^^ ===<|MERGE_RESOLUTION|>--- conflicted
+++ resolved
@@ -4,24 +4,6 @@
 version: 1.0.1
 
 environment:
-<<<<<<< HEAD
-  sdk: ">=2.8.4 <3.0.0"
-
-dependencies:
-  analyzer: ^0.40.0
-  angular_ast: ^1.0.0
-  args: ^1.3.0
-  build: '>=1.1.0 <2.0.0'
-  code_builder: ^3.3.0
-  collection: ^1.14.5
-  csslib: ^0.16.1
-  dart_style: ^1.0.9
-  logging: '>=0.9.0 <0.12.0'
-  meta: ^1.1.4
-  path: ^1.6.1
-  package_config: ^1.9.3
-  source_gen: ">=0.9.1 <0.10.0"
-=======
   sdk: ">=2.9.0 <3.0.0"
 
 dependencies:
@@ -36,7 +18,6 @@
   path: ^1.6.1
   package_config: ^2.0.0
   source_gen: ^1.0.0
->>>>>>> 666f2830
   source_span: ^1.4.0
   stack_trace: ^1.9.1
 
