import 'package:analyzer/dart/element/element.dart';
import 'package:build/build.dart';
import 'package:source_gen/source_gen.dart';
import 'package:angular/src/meta.dart';
import 'package:angular_compiler/v1/src/compiler/ast_directive_normalizer.dart';
import 'package:angular_compiler/v1/src/compiler/compile_metadata.dart';
import 'package:angular_compiler/v1/src/compiler/compiler_utils.dart';
import 'package:angular_compiler/v1/src/compiler/ir/model.dart' as ir;
import 'package:angular_compiler/v1/src/compiler/semantic_analysis/directive_converter.dart';
import 'package:angular_compiler/v1/src/compiler/source_module.dart';
import 'package:angular_compiler/v1/src/compiler/template_compiler.dart';
import 'package:angular_compiler/v1/src/compiler/template_parser/ast_template_parser.dart';
import 'package:angular_compiler/v1/src/source_gen/template_compiler/component_visitor_exceptions.dart';
import 'package:angular_compiler/v1/src/source_gen/template_compiler/find_components.dart';

/// The bulk of "compilation" for AngularDart's components and templates.
///
/// Ultimately, this class runs the set of smaller processes that take a `.dart`
/// library as input, finding (and parsing as necessary) any external `.html`
/// templates and building up internal data structures to represent the
/// generated code (referred to as "views").
class AngularCompiler {
  final AstDirectiveNormalizer _directiveNormalizer;
  final DirectiveConverter _directiveConverter;
  final TemplateCompiler _templateCompiler;
<<<<<<< HEAD
  final TemplateParser _templateParser;
=======
  final AstTemplateParser _templateParser;
>>>>>>> 666f2830
  final Resolver _resolver;

  AngularCompiler(
    this._templateCompiler,
    this._directiveNormalizer,
    this._directiveConverter,
    this._templateParser,
    this._resolver,
  );

  /// Given a `.dart` library target [element], returns `.template.dart`.
  ///
  /// May return `Future(null)` to signify the compilation should result in no
  /// output (such as there were no `@Component()` annotations found in the
  /// target [element]).
  Future<DartSourceOutput> compile(LibraryElement element) async {
    final exceptionHandler = ComponentVisitorExceptionHandler();

    // Parse Dart code for @Components and @Directives
    final compileComponentsData = findComponentsAndDirectives(
      LibraryReader(element),
      exceptionHandler,
    );

    // Some uncaught exceptions are handled asynchronously, so we need to await
    // and let those be resolved and emitted before continuing. If at least one
    // error occurs, this function will throw and not continue further in the
    // compiler.
    await exceptionHandler.maybeReportErrors(_resolver);

    final noRelevantAnnotationsFound = compileComponentsData.isEmpty;
    if (noRelevantAnnotationsFound) return null;

    // Convert the Components into an intermediate representation
    final components = <ir.Component>[];
    for (final component in compileComponentsData.components) {
      final normalizedComponent = await _normalizeComponent(component);
      final componentIR = _convertToIR(normalizedComponent);
      components.add(componentIR);
    }

    // Convert the Directives into an intermediate representation
    final directives = <ir.Directive>[];
    for (final directive in compileComponentsData.directives) {
      final directiveIR = _directiveConverter.convertDirectiveToIR(directive);
      directives.add(directiveIR);
    }

    // Compile and return intermediate representation into Dart source code.
    return _templateCompiler.compile(
      ir.Library(components, directives),
      _moduleUrlFor(compileComponentsData),
    );
  }

  /// Resolves external URLs and replaces the otherwise empty properties.
  Future<NormalizedComponentWithViewDirectives> _normalizeComponent(
    NormalizedComponentWithViewDirectives component,
  ) async {
    return NormalizedComponentWithViewDirectives(
      // Inline template, styles, some validation checks.
      component: await _directiveNormalizer.normalizeDirective(
        component.component,
      ),
      // This is a no-op, as directives are not currently normalized.
      directives: await Future.wait(
        component.directives.map(_directiveNormalizer.normalizeDirective),
      ),
      directiveTypes: component.directiveTypes,
      pipes: component.pipes,
    );
  }

  ir.Component _convertToIR(
    NormalizedComponentWithViewDirectives componentWithDirs,
  ) {
    return ir.Component(
      componentWithDirs.component.type.name,
      encapsulation: _encapsulation(componentWithDirs),
      styles: componentWithDirs.component.template.styles,
      styleUrls: componentWithDirs.component.template.styleUrls,
      views: [
        _componentView(componentWithDirs),
        _hostView(componentWithDirs.component)
      ],
    );
  }

  ir.ViewEncapsulation _encapsulation(
    NormalizedComponentWithViewDirectives componentWithDirs,
  ) {
    switch (componentWithDirs.component.template.encapsulation) {
      case ViewEncapsulation.Emulated:
        return ir.ViewEncapsulation.emulated;
      case ViewEncapsulation.None:
        return ir.ViewEncapsulation.none;
      default:
        throw ArgumentError.value(
          componentWithDirs.component.template.encapsulation,
        );
    }
  }

  ir.View _componentView(
    NormalizedComponentWithViewDirectives componentWithDirs,
  ) {
    var parsedTemplate = _templateParser.parse(
      componentWithDirs.component,
      componentWithDirs.component.template.template,
      componentWithDirs.directives,
      componentWithDirs.pipes,
      componentWithDirs.component.type.name,
      componentWithDirs.component.template.templateUrl,
    );
    return ir.ComponentView(
      cmpMetadata: componentWithDirs.component,
      directiveTypes: componentWithDirs.directiveTypes,
      parsedTemplate: parsedTemplate,
      pipes: componentWithDirs.pipes,
    );
  }

  ir.View _hostView(CompileDirectiveMetadata component) {
    var hostMeta = createHostComponentMeta(
      component.type,
      component.selector,
      component.analyzedClass,
      component.template.preserveWhitespace,
    );
    var parsedTemplate = _templateParser.parse(
      hostMeta,
      hostMeta.template.template,
      [component],
      [],
      hostMeta.type.name,
      hostMeta.template.templateUrl,
    );
    return ir.HostView(
      cmpMetadata: hostMeta,
      parsedTemplate: parsedTemplate,
      directiveTypes: createHostDirectiveTypes(component.type),
    );
  }

  static String _moduleUrlFor(AngularArtifacts artifacts) {
    if (artifacts.components.isNotEmpty) {
      return templateModuleUrl(artifacts.components.first.component.type);
    } else if (artifacts.directives.isNotEmpty) {
      return templateModuleUrl(artifacts.directives.first.type);
    } else {
      throw StateError('No components nor injectorModules given');
    }
  }
}<|MERGE_RESOLUTION|>--- conflicted
+++ resolved
@@ -23,11 +23,7 @@
   final AstDirectiveNormalizer _directiveNormalizer;
   final DirectiveConverter _directiveConverter;
   final TemplateCompiler _templateCompiler;
-<<<<<<< HEAD
-  final TemplateParser _templateParser;
-=======
   final AstTemplateParser _templateParser;
->>>>>>> 666f2830
   final Resolver _resolver;
 
   AngularCompiler(
