import 'package:analyzer/dart/ast/ast.dart' hide Directive;
import 'package:analyzer/dart/constant/value.dart';
import 'package:analyzer/dart/element/element.dart';
import 'package:analyzer/dart/element/type.dart';
import 'package:analyzer/dart/element/visitor.dart';
import 'package:analyzer/src/dart/element/element.dart';
import 'package:build/build.dart';
import 'package:path/path.dart' as p;
import 'package:source_gen/source_gen.dart';
import 'package:angular/src/meta.dart';
import 'package:angular_compiler/v1/angular_compiler.dart';
import 'package:angular_compiler/v1/src/compiler/analyzed_class.dart';
import 'package:angular_compiler/v1/src/compiler/compile_metadata.dart';
import 'package:angular_compiler/v1/src/compiler/expression_parser/ast.dart'
    as ast;
import 'package:angular_compiler/v1/src/compiler/output/convert.dart';
import 'package:angular_compiler/v1/src/compiler/output/output_ast.dart' as o;
import 'package:angular_compiler/v1/src/compiler/template_compiler.dart';
import 'package:angular_compiler/v1/src/compiler/view_compiler/property_binder.dart'
    show isPrimitiveTypeName;
import 'package:angular_compiler/v1/src/source_gen/common/annotation_matcher.dart';
import 'package:angular_compiler/v1/src/source_gen/common/url_resolver.dart';
import 'package:angular_compiler/v2/analyzer.dart';
import 'package:angular_compiler/v2/context.dart';

import 'annotation_information.dart';
import 'compile_metadata.dart';
import 'component_visitor_exceptions.dart';
import 'dart_object_utils.dart';
import 'lifecycle_hooks.dart';
import 'pipe_visitor.dart';

const String _visibilityProperty = 'visibility';

/// Given the target [library], returns relevant metadata.
AngularArtifacts findComponentsAndDirectives(
  LibraryReader library,
  ComponentVisitorExceptionHandler exceptionHandler,
) {
  final visitor = _NormalizedComponentVisitor(library, exceptionHandler);
  library.element.accept(visitor);
  return AngularArtifacts(
    components: visitor.components,
    directives: visitor.directives,
  );
}

/// Collects components and directives within a library.
class _NormalizedComponentVisitor extends RecursiveElementVisitor<void> {
  final List<NormalizedComponentWithViewDirectives> components = [];
  final List<CompileDirectiveMetadata> directives = [];
  final LibraryReader _library;

  final ComponentVisitorExceptionHandler _exceptionHandler;

  _NormalizedComponentVisitor(this._library, this._exceptionHandler);

  _ComponentVisitor _visitor() =>
      _ComponentVisitor(_library, _exceptionHandler);

  /// For each class, finds and extracts [CompileDirectiveMetadata].
  ///
  /// If there is a match, and that match is a component, the metadata is
  /// "normalized": the referenced components, directives, and pipe identifiers
  /// are also loaded and parsed into metadata so they can be referred to in
  /// later steps of the compile.
  ///
  /// **NOTE**: Only a max-depth of 1 is used to resolve references (i.e. this
  /// is not done recursively), so if component `A` uses `B` and component `B`
  /// uses `C`, normalizing `A` will resolve metadata for `B`, but will not
  /// attempt to resolve metadata for `C`.
  @override
  void visitClassElement(ClassElement element) {
    final directive = element.accept(_visitor());
    if (directive != null) {
      if (directive.isComponent) {
        final directives = _visitDirectives(element);
        final directiveTypes = _visitDirectiveTypes(element);
        final pipes = _visitPipes(element);
        _errorOnUnusedDirectiveTypes(
          element,
          directives,
          directiveTypes,
          _exceptionHandler,
        );
        components.add(NormalizedComponentWithViewDirectives(
          component: directive,
          directives: directives,
          directiveTypes: directiveTypes,
          pipes: pipes,
        ));
      } else {
        directives.add(directive);
      }
    }
  }

  @override
  void visitFunctionElement(FunctionElement element) {
    final directive = element.accept(_visitor());
    if (directive != null) {
      directives.add(directive);
    }
  }

  List<CompileDirectiveMetadata> _visitDirectives(ClassElement element) {
    final values = _getResolvedArgumentsOrFail(element, 'directives');
    return visitAll(values, (value) {
      return typeDeclarationOf(value)?.accept(_visitor());
    });
  }

  List<CompileTypedMetadata> _visitDirectiveTypes(ClassElement element) {
    final values = _getResolvedArgumentsOrFail(element, 'directiveTypes');
    final typedReader = TypedReader(element);
    final directiveTypes = <CompileTypedMetadata>[];
    for (final value in values) {
      directiveTypes.add(_typeMetadataFrom(typedReader.parse(value)));
    }
    return directiveTypes;
  }

  List<CompilePipeMetadata> _visitPipes(ClassElement element) {
    final values = _getResolvedArgumentsOrFail(element, 'pipes');
    return visitAll(values, (value) {
      return typeDeclarationOf(value)
          ?.accept(PipeVisitor(_library, _exceptionHandler));
    });
  }

  /// Returns the arguments assigned to [field], ensuring they're resolved.
  ///
  /// This will immediately fail compilation and inform the user if any
  /// arguments can't be resolved. Failing here avoids misleading errors that
  /// arise from unresolved arguments later on in compilation.
  ///
  /// This assumes [field] expects a list of arguments.
  List<DartObject> _getResolvedArgumentsOrFail(
    ClassElement element,
    String field,
  ) {
    final annotationInfo =
        annotationWhere(element, safeMatcher(isComponent), _exceptionHandler);
    if (annotationInfo.hasErrors) {
      _exceptionHandler.handle(AngularAnalysisError(
          annotationInfo.constantEvaluationErrors, annotationInfo));
      return [];
    }
    final annotation = annotationInfo.annotation;
    final values = coerceList(annotationInfo.constantValue, field);
    if (values.isEmpty) {
      // Two reasons we got to this point:
      // 1. The list argument was empty or omitted.
      // 2. One or more identifiers in the list were not resolved, potentially
      //    due to missing imports or dependencies.
      //
      // The latter is specifically tricky to debug, because it ends up failing
      // template parsing in a similar way to #1, but a user will look at the
      // code and not see a problem potentially.
      final annotationImpl = annotation as ElementAnnotationImpl;
      for (final argument in annotationImpl.annotationAst.arguments.arguments) {
        if (argument is NamedExpression && argument.name.label.name == field) {
          if (argument.expression is! ListLiteral) {
            // Something like
            //   directives: 'Ha Ha!'
            //
            // ... was attempted to be used.
            _exceptionHandler.handle(UnresolvedExpressionError(
              [argument.expression],
              element,
              annotationImpl.compilationUnit,
            ));
            break;
          }
          final values = argument.expression as ListLiteral;
          if (values.elements.isNotEmpty &&
              values.elements.any(_isUnresolvedOrNotAnExpression)) {
            _exceptionHandler.handle(UnresolvedExpressionError(
              values.elements.where(_isUnresolvedOrNotAnExpression),
              element,
              annotationImpl.compilationUnit,
            ));
          }
        }
      }
    }
    return values;
  }

  static bool _isUnresolvedOrNotAnExpression(CollectionElement e) {
    if (e is Expression) {
      return e.staticType?.isDynamic != false;
    } else {
      return true;
    }
  }

  CompileTypedMetadata _typeMetadataFrom(TypedElement typed) {
    final typeLink = typed.typeLink;
    final typeArguments = <o.OutputType>[];
    for (final generic in typeLink.generics) {
      typeArguments.add(fromTypeLink(generic, _library));
    }
    return CompileTypedMetadata(
      typeLink.symbol,
      typeLink.import,
      typeArguments,
      on: typed.on,
    );
  }
}

class _ComponentVisitor
    extends RecursiveElementVisitor<CompileDirectiveMetadata> {
  final _fieldInputs = <String, String>{};
  final _setterInputs = <String, String>{};
  final _inputs = <String, String>{};
  final _inputTypes = <String, CompileTypeMetadata>{};
  final _outputs = <String, String>{};
  final _hostBindings = <String, ast.AST>{};
  final _hostListeners = <String, String>{};
  final _queries = <CompileQueryMetadata>[];
  final _viewQueries = <CompileQueryMetadata>[];

  final LibraryReader _library;
  final ComponentVisitorExceptionHandler _exceptionHandler;

  /// Whether the component being visited re-implements 'noSuchMethod'.
  bool _implementsNoSuchMethod = false;

  /// Element of the current directive being visited.
  ///
  /// This is used to look up resolved type information.
  ClassElement _directiveClassElement;

  _ComponentVisitor(this._library, this._exceptionHandler);

  @override
  CompileDirectiveMetadata visitClassElement(ClassElement element) {
    AnnotationInformation<ClassElement> directiveInfo;
    AnnotationInformation<ClassElement> linkInfo;

    for (var index = 0; index < element.metadata.length; index++) {
      final annotation = element.metadata[index];
      final annotationInfo =
          AnnotationInformation(element, annotation, index, _exceptionHandler);
      final constantValue = annotationInfo.constantValue;
      if (constantValue == null) {
        _exceptionHandler.handleWarning(AngularAnalysisError(
          annotationInfo.constantEvaluationErrors,
          annotationInfo,
        ));
      } else if (safeMatcher(isDirective)(annotation)) {
        directiveInfo = annotationInfo;
      } else if ($ChangeDetectionLink.isExactlyType(constantValue.type)) {
        linkInfo = annotationInfo;
      }
      if (directiveInfo != null && linkInfo != null) {
        break;
      }
    }

    if (directiveInfo == null) return null;
    if (element.isPrivate) {
      log.severe('Components and directives must be public: $element');
      return null;
    }
    return _createCompileDirectiveMetadata(directiveInfo, linkInfo);
  }

  @override
  CompileDirectiveMetadata visitFieldElement(FieldElement element) {
    super.visitFieldElement(element);
    _visitClassMember(
      element,
      isGetter: element.getter != null,
      isSetter: element.setter != null,
    );
    return null;
  }

  @override
  CompileDirectiveMetadata visitPropertyAccessorElement(
    PropertyAccessorElement element,
  ) {
    super.visitPropertyAccessorElement(element);
    _visitClassMember(
      element,
      isGetter: element.isGetter,
      isSetter: element.isSetter,
    );
    return null;
  }

  void _visitClassMember(
    Element element, {
    bool isGetter = false,
    bool isSetter = false,
  }) {
    for (var annotationIndex = 0;
        annotationIndex < element.metadata.length;
        annotationIndex++) {
      var annotation = element.metadata[annotationIndex];
      final annotationInfo = AnnotationInformation(
          element, annotation, annotationIndex, _exceptionHandler);
      if (annotationInfo.isInputType) {
        if (isSetter && element.isPublic) {
          final isField = element is FieldElement;
          if (isField) {
            _refuseLateFinalInputs(element as FieldElement);
          }
          // Resolves specified generic type parameters.
          final setter = _directiveClassElement.thisType
              .lookUpInheritedSetter(element.displayName);
          if (setter.parameters.isEmpty) {
            return CompileContext.current.reportAndRecover(
              BuildError.forElement(
                element,
                '@Input setter has no parameters.',
              ),
            );
          }
          final propertyType = setter.parameters.first.type;
          final dynamicType = setter.library.typeProvider.dynamicType;
          // Resolves unspecified or bounded generic type parameters.
          final resolvedType = propertyType.resolveToBound(dynamicType);
          final typeName = getTypeName(resolvedType);
          _addPropertyBindingTo(
              isField ? _fieldInputs : _setterInputs, annotation, element,
              immutableBindings: _inputs);
          if (typeName != null) {
            if (isPrimitiveTypeName(typeName)) {
              _inputTypes[element.displayName] =
                  CompileTypeMetadata(name: typeName);
            } else {
              // Convert any generic type parameters from the input's type to
              // our internal output AST.
              var typeArguments = resolvedType.aliasArguments;
              if (typeArguments == null) {
                if (resolvedType is InterfaceType) {
                  typeArguments = resolvedType.typeArguments;
                } else {
                  typeArguments = const <DartType>[];
                }
              }
              _inputTypes[element.displayName] = CompileTypeMetadata(
                moduleUrl: moduleUrl(element),
                name: typeName,
                typeArguments: typeArguments.map(fromDartType).toList(),
              );
            }
          }
        } else {
          log.severe('@Input can only be used on a public setter or non-final '
              'field, but was found on $element.');
        }
      } else if (annotationInfo.isOutputType) {
        if (isGetter && element.isPublic) {
          _addPropertyBindingTo(_outputs, annotation, element);
        } else {
          log.severe('@Output can only be used on a public getter or field, '
              'but was found on $element.');
        }
      } else if (annotationInfo.isContentType) {
        if (isSetter && element.isPublic) {
          final returnType = _fieldOrPropertyType(element);
          final contentQuery = _getQuery(
            annotationInfo,
            // Avoid emitting the '=' part of the setter.
            element.displayName,
            _fieldOrPropertyType(element),
          );
          if (contentQuery.first) {
            _refuseNonNullableSingleChildQueries(element, returnType);
          }
          if (element is FieldElement) {
            _refuseLateQueries(element);
          }
          _queries.add(contentQuery);
        } else {
          log.severe('@ContentChild or @ContentChildren can only be used on a '
              'public setter or non-final field, but was found on $element.');
        }
      } else if (annotationInfo.isViewType) {
        if (isSetter && element.isPublic) {
          final returnType = _fieldOrPropertyType(element);
          final viewQuery = _getQuery(
            annotationInfo,
            // Avoid emitting the '=' part of the setter.
            element.displayName,
            returnType,
          );
          if (viewQuery.first) {
            _refuseNonNullableSingleChildQueries(element, returnType);
          }
          if (element is FieldElement) {
            _refuseLateQueries(element);
          }
          _viewQueries.add(viewQuery);
        } else {
          log.severe('@ViewChild or @ViewChildren can only be used on a public '
              'setter or non-final field, but was found on $element.');
        }
      }
    }
  }

  void _refuseLateFinalInputs(FieldElement field) {
    if (field.isLate && field.isFinal) {
      CompileContext.current.reportAndRecover(BuildError.forElement(
        field,
        'Inputs cannot be "late final".\n\n'
        'See go/angular-dart-null-safety-draft.',
      ));
    }
  }

  void _refuseNonNullableSingleChildQueries(Element member, DartType type) {
    if (type.isExplicitlyNonNullable) {
      CompileContext.current.reportAndRecover(BuildError.forElement(
        member,
        'ViewChild and ContentChild queries must be nullable.\n\n'
        'See go/angular-dart-null-safety-draft.',
      ));
    }
  }

  void _refuseLateQueries(FieldElement field) {
    if (field.isLate) {
      CompileContext.current.reportAndRecover(BuildError.forElement(
        field,
        'View and content queries cannot be "late".\n\n'
        'See go/angular-dart-null-safety-draft.',
      ));
    }
  }

  DartType _fieldOrPropertyType(Element element) {
    if (element is PropertyAccessorElement && element.isSetter) {
      return element.parameters.first.type;
    }
    if (element is FieldElement) {
      return element.type;
    }
    return null;
  }

  List<CompileTokenMetadata> _getSelectors(
      AnnotationInformation annotationInfo) {
    var value = annotationInfo.constantValue;
    var selector = getField(value, 'selector');
    if (isNull(selector)) {
      _exceptionHandler.handle(ErrorMessageForAnnotation(annotationInfo,
          'Missing selector argument for "@${value.type.name}"'));
      return [];
    }
    var selectorString = selector?.toStringValue();
    if (selectorString != null) {
      return selectorString
          .split(',')
          .map((s) => CompileTokenMetadata(value: s))
          .toList();
    }
    var selectorType = selector.toTypeValue();
    if (selectorType == null) {
      // NOTE(deboer): This code is untested and probably unreachable.
      _exceptionHandler.handle(ErrorMessageForAnnotation(
          annotationInfo,
          'Only a value of `String` or `Type` for "@${value.type.name}" is '
          'supported'));
      return [];
    }
    return [
      CompileTokenMetadata(
        identifier: CompileIdentifierMetadata(
          name: selectorType.name,
          moduleUrl: moduleUrl(selectorType.element),
        ),
      ),
    ];
  }

  static final _coreIterable = TypeChecker.fromUrl('dart:core#Iterable');
  static final _htmlElement = TypeChecker.fromUrl('dart:html#Element');

  CompileQueryMetadata _getQuery(
    AnnotationInformation annotationInfo,
    String propertyName,
    DartType propertyType,
  ) {
    final value = annotationInfo.constantValue;
    final readType = getField(value, 'read')?.toTypeValue();
    return CompileQueryMetadata(
      selectors: _getSelectors(annotationInfo),
      descendants: coerceBool(value, 'descendants', defaultTo: false),
      first: coerceBool(value, 'first', defaultTo: false),
      propertyName: propertyName,
      isElementType: propertyType?.element != null &&
              _htmlElement.isAssignableFromType(propertyType) ||
          // A bit imprecise, but this will cover 'Iterable' and 'List'.
          _coreIterable.isAssignableFromType(propertyType) &&
              propertyType is ParameterizedType &&
              _htmlElement
                  .isAssignableFromType(propertyType.typeArguments.first),
      read: readType != null
          ? CompileTokenMetadata(
              identifier: CompileIdentifierMetadata(
                name: readType.displayName,
                moduleUrl: moduleUrl(readType.element),
              ),
            )
          : null,
    );
  }

  void _addHostBinding(Element element, DartObject value) {
    final property = coerceString(
      value,
      'hostPropertyName',
      defaultTo: element.name,
    );
    // Allows using static members for @HostBinding. For example:
    //
    // class Foo {
    //   @HostBinding('title')
    //   static const title = 'Hello';
    // }
    var bindTo = ast.PropertyRead(ast.ImplicitReceiver(), element.name);
    if (element is PropertyAccessorElement && element.isStatic ||
        element is FieldElement && element.isStatic) {
      if (element.enclosingElement != _directiveClassElement) {
        // We do not want to inherit static members.
        // https://github.com/dart-lang/angular/issues/1272
        return;
      }
      var classId = CompileIdentifierMetadata(
          name: _directiveClassElement.name,
          moduleUrl: moduleUrl(_directiveClassElement.library),
          analyzedClass: AnalyzedClass(_directiveClassElement));
      bindTo = ast.PropertyRead(ast.StaticRead(classId), element.name);
    }
    _hostBindings[property] = bindTo;
  }

  void _addHostListener(MethodElement element, DartObject value) {
    var eventName = coerceString(value, 'eventName');
    var methodName = element.name;
    var methodArgs = coerceStringList(value, 'args');
    if (methodArgs.isEmpty && element.parameters.length == 1) {
      // Infer $event.
      methodArgs = const [r'$event'];
    }
    _hostListeners[eventName] = '$methodName(${methodArgs.join(', ')})';
  }

  /// Adds a property binding for [element] to [bindings].
  ///
  /// The property binding maps [element]'s display name to a binding name. By
  /// default, [element]'s name is used as the binding name. However, if
  /// [annotation] has a `bindingPropertyName` field, its value is used instead.
  ///
  /// Property bindings are immutable by default, to prevent derived classes
  /// from overriding inherited binding names. The optional [immutableBindings]
  /// may be provided to restrict a different set of property bindings than
  /// [bindings].
  void _addPropertyBindingTo(
    Map<String, String> bindings,
    ElementAnnotation annotation,
    Element element, {
    Map<String, String> immutableBindings,
  }) {
    final value = annotation.computeConstantValue();
    final propertyName = element.displayName;
    final bindingName =
        coerceString(value, 'bindingPropertyName', defaultTo: propertyName);
    _prohibitBindingChange(element.enclosingElement as ClassElement,
        propertyName, bindingName, immutableBindings ?? bindings);
    bindings[propertyName] = bindingName;
  }

  /// Collects inheritable metadata declared on [element].
  void _collectInheritableMetadataOn(ClassElement element) {
    // Skip 'Object' since it can't have metadata and we only want to record
    // whether a user type implements 'noSuchMethod'.
    if (element.isDartCoreObject) return;
<<<<<<< HEAD
    if (element.getMethod('noSuchMethod') != null) {
=======

    // Skip checking for noSuchMethod for opted-in libraries.
    if (!CompileContext.current.emitNullSafeCode &&
        element.getMethod('noSuchMethod') != null) {
>>>>>>> 666f2830
      _implementsNoSuchMethod = true;
    }

    // Collect metadata from field and property accessor annotations.
    super.visitClassElement(element);

    // Merge field and setter inputs, so that a derived field input binding is
    // not overridden by an inherited setter input.
    _inputs..addAll(_fieldInputs)..addAll(_setterInputs);
    _fieldInputs.clear();
    _setterInputs.clear();
  }

  /// Collects inheritable metadata from [element] and its supertypes.
  void _collectInheritableMetadata(ClassElement element) {
    // Reverse supertypes to traverse inheritance hierarchy from top to bottom
    // so that derived bindings overwrite their inherited definition.
    for (var type in element.allSupertypes.reversed) {
      _collectInheritableMetadataOn(type.element);
    }
    _collectInheritableMetadataOn(element);
  }

  CompileDirectiveMetadata _createCompileDirectiveMetadata(
    AnnotationInformation<ClassElement> directiveInfo,
    AnnotationInformation<ClassElement> linkInfo,
  ) {
    final element = directiveInfo.element;

    _directiveClassElement = element;
    DirectiveVisitor(
      onHostBinding: _addHostBinding,
      onHostListener: _addHostListener,
    ).visitDirective(element);
    _collectInheritableMetadata(element);
    final isComponent = directiveInfo.isComponent;
    final annotationValue = directiveInfo.constantValue;

    if (directiveInfo.hasErrors) {
      _exceptionHandler.handle(AngularAnalysisError(
          directiveInfo.constantEvaluationErrors, directiveInfo));
      return null;
    }

    // Some directives won't have templates but the template parser is going to
    // assume they have at least defaults.
    var componentType = element.accept(
      CompileTypeMetadataVisitor(_library, directiveInfo, _exceptionHandler),
    );

    final template = isComponent
        ? _createTemplateMetadata(directiveInfo, componentType)
        : CompileTemplateMetadata();

    // _createTemplateMetadata failed to create the metadata.
    if (template == null) return null;

    final analyzedClass =
        AnalyzedClass(element, isMockLike: _implementsNoSuchMethod);
    final lifecycleHooks = extractLifecycleHooks(element);
    _validateLifecycleHooks(lifecycleHooks, element, isComponent);

    final selector = coerceString(annotationValue, 'selector');
    if (selector == null || selector.isEmpty) {
      _exceptionHandler.handle(ErrorMessageForAnnotation(
        directiveInfo,
        'Selector is required, got "$selector"',
      ));
    }

    var changeDetection = _changeDetection(element, annotationValue);

    final isChangeDetectionLink = linkInfo != null;
    if (isChangeDetectionLink &&
        !(isComponent && changeDetection == ChangeDetectionStrategy.OnPush)) {
      _exceptionHandler.handle(ErrorMessageForAnnotation(linkInfo,
          'Only supported on components that use "OnPush" change detection'));
    }

    return CompileDirectiveMetadata(
      type: componentType,
      originType: componentType,
      metadataType: isComponent
          ? CompileDirectiveMetadataType.Component
          : CompileDirectiveMetadataType.Directive,
      selector: coerceString(annotationValue, 'selector'),
      exportAs: coerceString(annotationValue, 'exportAs'),
      changeDetection: changeDetection,
      inputs: _inputs,
      inputTypes: _inputTypes,
      outputs: _outputs,
      hostBindings: _hostBindings,
      hostListeners: _hostListeners,
      analyzedClass: analyzedClass,
      lifecycleHooks: lifecycleHooks,
      providers: _extractProviders(directiveInfo, 'providers'),
      viewProviders: _extractProviders(directiveInfo, 'viewProviders'),
      exports: _extractExports(directiveInfo),
      queries: _queries,
      viewQueries: _viewQueries,
      template: template,
      visibility: coerceEnum(
        annotationValue,
        _visibilityProperty,
        Visibility.values,
        defaultTo: Visibility.local,
      ),
      isChangeDetectionLink: isChangeDetectionLink,
    );
  }

  void _validateLifecycleHooks(
      List<LifecycleHooks> lifecycleHooks, ClassElement element, bool isComp) {
    if (lifecycleHooks.contains(LifecycleHooks.doCheck)) {
      final ngDoCheck = element.getMethod('ngDoCheck') ??
          element.lookUpInheritedMethod('ngDoCheck', element.library);
      if (ngDoCheck != null && ngDoCheck.isAsynchronous) {
        CompileContext.current.reportAndRecover(
          BuildError.forElement(
            ngDoCheck,
            'ngDoCheck should not be "async". The "ngDoCheck" lifecycle event '
            'must be strictly synchronous, and should not invoke any methods '
            '(or getters/setters) that directly run asynchronous code (such as '
            'microtasks, timers).',
          ),
        );
      }
    }
  }

  CompileTemplateMetadata _createTemplateMetadata(
    AnnotationInformation annotationInfo,
    CompileTypeMetadata componentType,
  ) {
    final component = annotationInfo.constantValue;
    var template = component;
    var templateContent = coerceString(template, 'template');
    var templateUrl = coerceString(template, 'templateUrl');
    if (templateContent != null && templateUrl != null) {
      _exceptionHandler.handle(ErrorMessageForAnnotation(annotationInfo,
          'Cannot supply both "template" and "templateUrl" for an @Component'));
      return null;
    }
    // Verify that templateUrl can be parsed.
    if (templateUrl != null) {
      try {
        Uri.parse(templateUrl);
      } on FormatException catch (formatException) {
        _exceptionHandler.handle(ErrorMessageForAnnotation(
            annotationInfo,
            '@Component.templateUrl is not a valid URI. '
            'Parsing produced an error: ${formatException.message}'));
        return null;
      }
    }
    final styleUrls = coerceStringList(template, 'styleUrls');
    for (final styleUrl in styleUrls) {
      if (!p.extension(styleUrl).endsWith('.css')) {
        _exceptionHandler.handle(
          ErrorMessageForAnnotation(
            annotationInfo,
            'Unsupported extension in styleUrls: "$styleUrl". Only ".css" is supported',
          ),
        );
      }
    }
    return CompileTemplateMetadata(
      encapsulation: _encapsulation(template),
      template: templateContent,
      templateUrl: templateUrl,
      styles: coerceStringList(template, 'styles'),
      styleUrls: coerceStringList(template, 'styleUrls'),
      preserveWhitespace: coerceBool(
        component,
        'preserveWhitespace',
        defaultTo: false,
      ),
    );
  }

  ViewEncapsulation _encapsulation(DartObject value) => coerceEnum(
        value,
        'encapsulation',
        ViewEncapsulation.values,
        defaultTo: ViewEncapsulation.Emulated,
      );

  int _changeDetection(ClassElement clazz, DartObject value) {
    return coerceInt(
      value,
      'changeDetection',
      defaultTo: ChangeDetectionStrategy.Default,
    );
  }

  List<CompileProviderMetadata> _extractProviders(
    AnnotationInformation annotationInfo,
    String providerField,
  ) =>
      visitAll(
        const ModuleReader().extractProviderObjects(
          getField(annotationInfo.constantValue, providerField),
        ),
        CompileTypeMetadataVisitor(
          _library,
          annotationInfo,
          _exceptionHandler,
        ).createProviderMetadata,
      );

  List<CompileIdentifierMetadata> _extractExports(
    AnnotationInformation<ClassElement> annotationInfo,
  ) {
    final annotation = annotationInfo.annotation as ElementAnnotationImpl;
    final element = annotationInfo.element;
    var exports = <CompileIdentifierMetadata>[];

    // There is an implicit "export" for the directive class itself
    exports.add(CompileIdentifierMetadata(
        name: element.name,
        moduleUrl: moduleUrl(element.library),
        analyzedClass: AnalyzedClass(element)));

    var arguments = annotation.annotationAst.arguments.arguments;
    var exportsArg = arguments.whereType<NamedExpression>().firstWhere(
        (arg) => arg.name.label.name == 'exports',
        orElse: () => null);
    if (exportsArg == null || exportsArg.expression is! ListLiteral) {
      return exports;
    }

    var staticNames = (exportsArg.expression as ListLiteral).elements;
    for (var staticName in staticNames) {
      if (staticName is! Identifier) {
        _exceptionHandler.handle(ErrorMessageForAnnotation(annotationInfo,
            'Item $staticName in the "exports" field must be an identifier'));
        return exports;
      }
    }

    final unresolvedExports = <Identifier>[];
    for (var staticName in staticNames) {
      var id = staticName as Identifier;
      String name;
      String prefix;
      AnalyzedClass analyzedClass;
      if (id is PrefixedIdentifier) {
        // We only allow prefixed identifiers to have library prefixes.
        if (id.prefix.staticElement is! PrefixElement) {
          _exceptionHandler.handle(ErrorMessageForAnnotation(
              annotationInfo,
              'Item $id in the "exports" field must be either a simple '
              'identifier or an identifier with a library prefix'));
          return exports;
        }
        name = id.identifier.name;
        prefix = id.prefix.name;
      } else {
        name = id.name;
      }

      final staticElement = id.staticElement;
      if (staticElement is ClassElement) {
        analyzedClass = AnalyzedClass(staticElement);
      } else if (staticElement == null) {
        unresolvedExports.add(id);
        continue;
      }

      // TODO(het): Also store the `DartType` since we know it statically.
      exports.add(CompileIdentifierMetadata(
        name: name,
        prefix: prefix,
        moduleUrl: moduleUrl(staticElement.library),
        analyzedClass: analyzedClass,
      ));
    }
    if (unresolvedExports.isNotEmpty) {
      _exceptionHandler.handle(UnresolvedExpressionError(unresolvedExports,
          _directiveClassElement, annotation.compilationUnit));
    }
    return exports;
  }
}

/// Ensures that all entries in [directiveTypes] match an entry in [directives].
void _errorOnUnusedDirectiveTypes(
    ClassElement element,
    List<CompileDirectiveMetadata> directives,
    List<CompileTypedMetadata> directiveTypes,
    ComponentVisitorExceptionHandler exceptionHandler) {
  if (directiveTypes.isEmpty) return;

  // Creates a unique key given a module URL and symbol name.
  String key(String moduleUrl, String name) => '$moduleUrl#$name';

  // The set of directives declared for use.
  var used = directives.map((d) => key(d.type.moduleUrl, d.type.name)).toSet();

  // Throw if the user attempts to type any directives that aren't used.
  for (var directiveType in directiveTypes) {
    var typed = key(directiveType.moduleUrl, directiveType.name);
    if (!used.contains(typed)) {
      exceptionHandler.handle(UnusedDirectiveTypeError(element, directiveType));
    }
  }
}

void _prohibitBindingChange(
  ClassElement element,
  String propertyName,
  String bindingName,
  Map<String, String> bindings,
) {
  if (bindings.containsKey(propertyName) &&
      bindings[propertyName] != bindingName) {
    log.severe(
        "'${element.displayName}' overwrites the binding name of property "
        "'$propertyName' from '${bindings[propertyName]}' to '$bindingName'.");
  }
}<|MERGE_RESOLUTION|>--- conflicted
+++ resolved
@@ -583,14 +583,10 @@
     // Skip 'Object' since it can't have metadata and we only want to record
     // whether a user type implements 'noSuchMethod'.
     if (element.isDartCoreObject) return;
-<<<<<<< HEAD
-    if (element.getMethod('noSuchMethod') != null) {
-=======
 
     // Skip checking for noSuchMethod for opted-in libraries.
     if (!CompileContext.current.emitNullSafeCode &&
         element.getMethod('noSuchMethod') != null) {
->>>>>>> 666f2830
       _implementsNoSuchMethod = true;
     }
 
