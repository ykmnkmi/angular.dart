--- conflicted
+++ resolved
@@ -16,14 +16,9 @@
       var testBed = NgTestBed(ng.createAccessorTestComponentFactory());
       var fixture = await testBed.create();
 
-<<<<<<< HEAD
-      await fixture.update((c) {
-        (c.model.valueAccessor as IntValueAccessor).onChange('aaa');
-=======
       await fixture.update((AccessorTestComponent c) {
         var model = c.model!;
         (model.valueAccessor as IntValueAccessor).onChange('aaa');
->>>>>>> 666f2830
 
         expect(model.value, null);
         expect(model.control.rawValue, 'aaa');
@@ -36,14 +31,9 @@
       var testBed = NgTestBed(ng.createAccessorTestComponentFactory());
       var fixture = await testBed.create();
 
-<<<<<<< HEAD
-      await fixture.update((c) {
-        (c.model.valueAccessor as IntValueAccessor).onChange('5');
-=======
       await fixture.update((AccessorTestComponent c) {
         var model = c.model!;
         (model.valueAccessor as IntValueAccessor).onChange('5');
->>>>>>> 666f2830
 
         expect(c.value, 5);
         expect(model.value, 5);
