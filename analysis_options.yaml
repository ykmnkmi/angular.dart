<<<<<<< HEAD
=======
# Extend the default sub-set of linter/analyzer rules used in google3.
include: package:pedantic/analysis_options.yaml

>>>>>>> 666f2830
analyzer:
  strong-mode:
    implicit-casts: false
  language:
    strict-raw-types: true
  errors:
    # Permanent inclusions: These are optional hints that are not default on.
    unused_element: warning
    unused_field: warning
    unused_local_variable: warning
  
    # Permanent exclusions: Unlikely to removed.
    # =====================
    # Allow importing .template.dart files without an [explicit] analyzer error.
    uri_has_not_been_generated: ignore
    # Ignore our own deprecated symbols (too noisy).
    deprecated_member_use_from_same_package: ignore
    # Allow having TODOs in the code (too noisy).
    todo: ignore

    # Security exclusions: We are security reviewed separate from these lints.
    # =====================
    avoid_dynamic_execution: ignore
    avoid_unsafe_apis: ignore
    unsafe_html: ignore

    # Temporary exclusions: Can be removed in the future.
    # =====================
    # Re-enable once we no longer have 200+ analyzer related deprecations.
    deprecated_member_use: ignore
    # Re-enable this once unused parameters are exempted (e.g. callback(_) {}).
    inference_failure_on_untyped_parameter: ignore

linter:
  rules:
<<<<<<< HEAD
  - prefer_equal_for_default_values
  - prefer_generic_function_type_aliases
  - slash_for_doc_comments
  - unnecessary_const
  - unnecessary_new
=======
    # Permanent inclusions: These are optional lints that are not default true.
    - hash_and_equals
    - iterable_contains_unrelated_type
    - list_remove_unrelated_type
    - overridden_fields
    - prefer_function_declarations_over_variables
    - prefer_initializing_formals
    - prefer_void_to_null
    - unnecessary_statements
>>>>>>> 666f2830
<|MERGE_RESOLUTION|>--- conflicted
+++ resolved
@@ -1,9 +1,6 @@
-<<<<<<< HEAD
-=======
 # Extend the default sub-set of linter/analyzer rules used in google3.
 include: package:pedantic/analysis_options.yaml
 
->>>>>>> 666f2830
 analyzer:
   strong-mode:
     implicit-casts: false
@@ -39,13 +36,6 @@
 
 linter:
   rules:
-<<<<<<< HEAD
-  - prefer_equal_for_default_values
-  - prefer_generic_function_type_aliases
-  - slash_for_doc_comments
-  - unnecessary_const
-  - unnecessary_new
-=======
     # Permanent inclusions: These are optional lints that are not default true.
     - hash_and_equals
     - iterable_contains_unrelated_type
@@ -54,5 +44,4 @@
     - prefer_function_declarations_over_variables
     - prefer_initializing_formals
     - prefer_void_to_null
-    - unnecessary_statements
->>>>>>> 666f2830
+    - unnecessary_statements