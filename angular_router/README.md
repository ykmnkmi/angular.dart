[![Pub package](https://img.shields.io/pub/v/angular_router.svg)][pub_angular_router]

The [AngularDart] router enables navigation from one view to the next as users
perform application tasks.

### Resources:

<<<<<<< HEAD
* Community/support: [Gitter chat room]
* GitHub repo (dart-lang/angular):
  [source code]
=======
*   Community/support: [Gitter chat room]
*   GitHub repo (dart-lang/angular): [source code]
>>>>>>> 666f2830

[pub_angular_router]: https://pub.dev/packages/angular_router
[Gitter chat room]: https://gitter.im/dart-lang/angular
[source code]: https://github.com/dart-lang/angular/tree/master/angular_router
[AngularDart]: https://github.com/dart-lang/angular<|MERGE_RESOLUTION|>--- conflicted
+++ resolved
@@ -5,14 +5,8 @@
 
 ### Resources:
 
-<<<<<<< HEAD
-* Community/support: [Gitter chat room]
-* GitHub repo (dart-lang/angular):
-  [source code]
-=======
 *   Community/support: [Gitter chat room]
 *   GitHub repo (dart-lang/angular): [source code]
->>>>>>> 666f2830
 
 [pub_angular_router]: https://pub.dev/packages/angular_router
 [Gitter chat room]: https://gitter.im/dart-lang/angular
