name: angular_test
repository: https://github.com/dart-lang/angular
description: Testing runner and library for AngularDart
version: 3.0.0

environment:
<<<<<<< HEAD
  sdk: ">=2.8.4 <3.0.0"

dependencies:
  angular: ^6.0.0
  collection: ^1.14.10
  meta: ^1.1.4
  pedantic: ^1.2.0
=======
  sdk: ">=2.12.0-0 <3.0.0"

dependencies:
  angular: ^6.0.0
  collection: ^1.15.0
  meta: ^1.3.0
  pedantic: ^1.10.0
>>>>>>> 666f2830

dev_dependencies:
  build_runner: ^1.0.0
  build_test: ^2.0.0
  build_web_compilers: ^2.0.0
  test: ^1.16.0

# === vvv REMOVE WHEN PUBLISHING vvv ===
dependency_overrides:
  angular:
    path: ../angular
  angular_ast:
    path: ../angular_ast
  angular_compiler:
    path: ../angular_compiler
# === ^^^ REMOVE WHEN PUBLISHING ^^^ ===<|MERGE_RESOLUTION|>--- conflicted
+++ resolved
@@ -4,15 +4,6 @@
 version: 3.0.0
 
 environment:
-<<<<<<< HEAD
-  sdk: ">=2.8.4 <3.0.0"
-
-dependencies:
-  angular: ^6.0.0
-  collection: ^1.14.10
-  meta: ^1.1.4
-  pedantic: ^1.2.0
-=======
   sdk: ">=2.12.0-0 <3.0.0"
 
 dependencies:
@@ -20,7 +11,6 @@
   collection: ^1.15.0
   meta: ^1.3.0
   pedantic: ^1.10.0
->>>>>>> 666f2830
 
 dev_dependencies:
   build_runner: ^1.0.0
