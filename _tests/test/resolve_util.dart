// @dart=2.9

import 'dart:io';
import 'dart:isolate';

import 'package:analyzer/dart/element/element.dart';
import 'package:build/build.dart';
import 'package:build/experiments.dart';
import 'package:build_test/build_test.dart';
import 'package:package_config/package_config.dart';
import 'package:source_gen/source_gen.dart';
<<<<<<< HEAD
import 'package:package_config/package_config.dart';
=======
import 'package:angular_compiler/v1/src/compiler/template_compiler.dart';
import 'package:angular_compiler/v1/src/source_gen/template_compiler/component_visitor_exceptions.dart';
import 'package:angular_compiler/v1/src/source_gen/template_compiler/find_components.dart';
>>>>>>> 666f2830

// Use custom package config for angular sources if specified
final _packageConfigFuture = Platform
            .environment['ANGULAR_PACKAGE_CONFIG_PATH'] !=
        null
    ? loadPackageConfigUri(
<<<<<<< HEAD
            Uri.base.resolve(Platform.environment['ANGULAR_PACKAGE_CONFIG_PATH']))
=======
        Uri.base.resolve(Platform.environment['ANGULAR_PACKAGE_CONFIG_PATH']))
>>>>>>> 666f2830
    : Isolate.packageConfig.then(loadPackageConfigUri);

Future<LibraryElement> resolve(String source,
    [PackageConfig packageConfig]) async {
  final testAssetId = AssetId('_tests', 'lib/resolve.dart');
<<<<<<< HEAD
  return await resolveSource(
      source, (resolver) => resolver.libraryFor(testAssetId),
      inputId: testAssetId, packageConfig: packageConfig);
=======
  return await withEnabledExperiments(
    () => resolveSource(
      source,
      (resolver) => resolver.libraryFor(testAssetId),
      inputId: testAssetId,
      packageConfig: packageConfig,
    ),
    ['non-nullable'],
  );
>>>>>>> 666f2830
}

Future<NormalizedComponentWithViewDirectives> resolveAndFindComponent(
  String source,
) async {
  final library = await resolve(
      "import 'package:angular/angular.dart';"
      '$source',
      await _packageConfigFuture);
  final artifacts = findComponentsAndDirectives(
      LibraryReader(library), ComponentVisitorExceptionHandler());
  return artifacts.components.first;
}<|MERGE_RESOLUTION|>--- conflicted
+++ resolved
@@ -9,34 +9,21 @@
 import 'package:build_test/build_test.dart';
 import 'package:package_config/package_config.dart';
 import 'package:source_gen/source_gen.dart';
-<<<<<<< HEAD
-import 'package:package_config/package_config.dart';
-=======
 import 'package:angular_compiler/v1/src/compiler/template_compiler.dart';
 import 'package:angular_compiler/v1/src/source_gen/template_compiler/component_visitor_exceptions.dart';
 import 'package:angular_compiler/v1/src/source_gen/template_compiler/find_components.dart';
->>>>>>> 666f2830
 
 // Use custom package config for angular sources if specified
 final _packageConfigFuture = Platform
             .environment['ANGULAR_PACKAGE_CONFIG_PATH'] !=
         null
     ? loadPackageConfigUri(
-<<<<<<< HEAD
-            Uri.base.resolve(Platform.environment['ANGULAR_PACKAGE_CONFIG_PATH']))
-=======
         Uri.base.resolve(Platform.environment['ANGULAR_PACKAGE_CONFIG_PATH']))
->>>>>>> 666f2830
     : Isolate.packageConfig.then(loadPackageConfigUri);
 
 Future<LibraryElement> resolve(String source,
     [PackageConfig packageConfig]) async {
   final testAssetId = AssetId('_tests', 'lib/resolve.dart');
-<<<<<<< HEAD
-  return await resolveSource(
-      source, (resolver) => resolver.libraryFor(testAssetId),
-      inputId: testAssetId, packageConfig: packageConfig);
-=======
   return await withEnabledExperiments(
     () => resolveSource(
       source,
@@ -46,7 +33,6 @@
     ),
     ['non-nullable'],
   );
->>>>>>> 666f2830
 }
 
 Future<NormalizedComponentWithViewDirectives> resolveAndFindComponent(
