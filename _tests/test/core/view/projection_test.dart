import 'dart:html';

import 'package:test/test.dart';
import 'package:_tests/matchers.dart';
import 'package:angular/angular.dart';
import 'package:angular_test/angular_test.dart';

import 'projection_test.template.dart' as ng;

void main() {
  group('projection', () {
    tearDown(() => disposeAnyRunningTest());

    test('should support simple html elements', () async {
      var testBed = NgTestBed(ng.createContainerWithSimpleComponentFactory());
      var testFixture = await testBed.create();
      var element = testFixture.rootElement;
      var childElement = element.querySelector('simple');
      expect(childElement, hasTextContent('SIMPLE(A)'));
    });

    test(
        'should support simple components with text interpolation projected'
        'into child', () async {
      var testBed =
          NgTestBed(ng.createContainerWithProjectedInterpolationFactory());
      var testFixture = await testBed.create();
      var element = testFixture.rootElement;
      expect(element, hasTextContent('START(SIMPLE(VALUE1))END'));
    });

    test(
        'should support simple components with text interpolation projected'
        'into child where ng-content is nested inside an element', () async {
      var testBed = NgTestBed(
          ng.createContainerWithProjectedInterpolationNestedFactory());
      var testFixture = await testBed.create();
      var element = testFixture.rootElement;
      expect(element, hasTextContent('START(SIMPLE(VALUE2))END'));
    });

    test(
        'should support simple components with text interpolation projected'
        'into child with bindings following ng-content', () async {
      var testBed =
          NgTestBed(ng.createContainerWithProjectedInterpolationBoundFactory());
      var testFixture = await testBed.create();
      var element = testFixture.rootElement;
      expect(element, hasTextContent('START(SIMPLE(VALUE3XY))END'));
    });

    test('should redistribute when the shadow dom changes', () async {
      var testBed =
          NgTestBed(ng.createContainerABCWithConditionalComponentFactory());
      var testFixture = await testBed.create();
      var element = testFixture.rootElement;
      expect(element, hasTextContent('(, BC)'));

      final viewportDirective =
<<<<<<< HEAD
          testFixture.assertOnlyInstance.child.manualViewportDirective;
      await testFixture.update((comp) {
=======
          testFixture.assertOnlyInstance.child!.manualViewportDirective!;
      await testFixture.update((ContainerABCWithConditionalComponent comp) {
>>>>>>> 666f2830
        viewportDirective.show();
      });
      expect(element, hasTextContent('(A, BC)'));
      await testFixture.update((comp) {
        viewportDirective.hide();
      });
      expect(element, hasTextContent('(, BC)'));
    });

    test('should support non emulated styles', () async {
      var testBed = NgTestBed(ng.createContainerWithStyleNotEmulatedFactory());
      var testFixture = await testBed.create();
      var mainEl = testFixture.rootElement;
      var div1 = mainEl.children.first;
      var div2 = document.createElement('div');
      div2.className = 'redStyle';
      mainEl.append(div2);
      expect(div1.getComputedStyle().color, 'rgb(255, 0, 0)');
      expect(div2.getComputedStyle().color, 'rgb(255, 0, 0)');
    });

    test('should support emulated style encapsulation', () async {
      var testBed = NgTestBed(ng.createContainerWithStyleEmulatedFactory());
      var testFixture = await testBed.create();
      var mainEl = testFixture.rootElement;
      var div1 = mainEl.children.first;
      var div2 = document.createElement('div');
      div2.className = 'blueStyle';
      mainEl.append(div2);
      expect(div1.getComputedStyle().color, 'rgb(0, 0, 255)');
      expect(div2.getComputedStyle().color, 'rgb(0, 0, 0)');
    });

    test('should project ng-content using select query', () async {
      var testBed = NgTestBed(ng.createMyListUserProjectionTestFactory());
      var testFixture = await testBed.create();
      expect(testFixture.rootElement, hasTextContent('item1item2TheEnd'));
    });

    test('should support exact attribute selector', () async {
      final testBed =
          NgTestBed(ng.createSelectExactAttributeTestComponentFactory());
      final testFixture = await testBed.create();
      final select = testFixture.rootElement.querySelector;
      expect(select('.selected')!.text!.trim(), 'Should be selected.');
      expect(select('.rejected')!.text!.trim(), "Shouldn't be selected.");
    });

    test('should support hypen attribute selector', () async {
      final testBed =
          NgTestBed(ng.createSelectHyphenAttributeTestComponentFactory());
      final testFixture = await testBed.create();
      final select = testFixture.rootElement.querySelector;
      expect(select('.selected')!.text!.trim(), 'Should be selected.');
      expect(select('.rejected')!.text!.trim(), "Shouldn't be selected.");
    });

    test('should support list attribute selector', () async {
      final testBed =
          NgTestBed(ng.createSelectListAttributeTestComponentFactory());
      final testFixture = await testBed.create();
      final select = testFixture.rootElement.querySelector;
      expect(select('.selected')!.text!.trim(), 'Should be selected.');
      expect(select('.rejected')!.text!.trim(), "Shouldn't be selected.");
    });

    test('should support prefix attribute selector', () async {
      final testBed =
          NgTestBed(ng.createSelectPrefixAttributeTestComponentFactory());
      final testFixture = await testBed.create();
      final select = testFixture.rootElement.querySelector;
      expect(select('.selected')!.text!.trim(), 'Should be selected.');
      expect(select('.rejected')!.text!.trim(), "Shouldn't be selected.");
    });

    test('should support set attribute selector', () async {
      final testBed =
          NgTestBed(ng.createSelectSetAttributeTestComponentFactory());
      final testFixture = await testBed.create();
      final select = testFixture.rootElement.querySelector;
      expect(select('.selected')!.text!.trim(), 'Should be selected.');
      expect(select('.rejected')!.text!.trim(), "Shouldn't be selected.");
    });

    test('should support substring attribute selector', () async {
      final testBed =
          NgTestBed(ng.createSelectSubstringAttributeTestComponentFactory());
      final testFixture = await testBed.create();
      final select = testFixture.rootElement.querySelector;
      expect(select('.selected')!.text!.trim(), 'Should be selected.');
      expect(select('.rejected')!.text!.trim(), "Shouldn't be selected.");
    });

    test('should support suffix attribute selector', () async {
      final testBed =
          NgTestBed(ng.createSelectSuffixAttributeTestComponentFactory());
      final testFixture = await testBed.create();
      final select = testFixture.rootElement.querySelector;
      expect(select('.selected')!.text!.trim(), 'Should be selected.');
      expect(select('.rejected')!.text!.trim(), "Shouldn't be selected.");
    });

    test('should support multiple levels with ngProjectAs', () async {
      final testBed = NgTestBed(ng.createNgProjectAsTestComponentFactory());
      final testFixture = await testBed.create();
      final select = testFixture.rootElement.querySelector;
      expect(select('.selected')!.text!.trim(), 'Should be selected.');
      expect(select('.rejected')!.text!.trim(), "Shouldn't be selected.");
    });
  });
}

@Component(
  selector: 'container-for-simple',
  template: '<simple>'
      '<div>A</div>'
      '</simple>',
  directives: [SimpleComponent],
)
class ContainerWithSimpleComponent {}

@Component(
  selector: 'container-with-interpolation',
  template: '{{\'START(\'}}<simple>'
      '{{testValue}}'
      '</simple>{{\')END\'}}',
  directives: [SimpleComponent],
)
class ContainerWithProjectedInterpolation {
  String testValue = 'VALUE1';
}

@Component(
  selector: 'simple',
  template: 'SIMPLE(<ng-content></ng-content>)',
)
class SimpleComponent {}

@Component(
  selector: 'container-with-interpolation2',
  template: '{{\'START(\'}}<simple>'
      '{{testValue}}'
      '</simple>{{\')END\'}}',
  directives: [SimpleComponent2],
)
class ContainerWithProjectedInterpolationNested {
  String testValue = 'VALUE2';
}

@Component(
  selector: 'simple',
  template: 'SIMPLE(<div><ng-content></ng-content></div>)',
)
class SimpleComponent2 {}

@Component(
  selector: 'container-with-interpolation3',
  template: '{{\'START(\'}}<simple>'
      '{{testValue}}'
      '</simple>{{\')END\'}}',
  directives: [SimpleComponentWithBinding],
)
class ContainerWithProjectedInterpolationBound {
  String testValue = 'VALUE3';
}

@Component(
  selector: 'simple',
  template: 'SIMPLE(<div><ng-content></ng-content></div>'
      '<div [tabIndex]=\"0\">XY</div>)',
)
class SimpleComponentWithBinding {}

@Component(
  selector: 'container-for-conditional',
  template: '<conditional-content>'
      '<div class="left">A</div><div>B</div><div>C</div>'
      '</conditional-content>',
  directives: [ConditionalContentComponent],
)
class ContainerABCWithConditionalComponent {
  @ViewChild(ConditionalContentComponent)
  ConditionalContentComponent? child;
}

@Component(
  selector: 'conditional-content',
  template: '<div>(<div *manual><ng-content select=".left"></ng-content></div>'
      ', <ng-content></ng-content>)</div>',
  directives: [ManualViewportDirective],
)
class ConditionalContentComponent {
  @ViewChild(ManualViewportDirective)
  ManualViewportDirective? manualViewportDirective;
}

@Directive(
  selector: '[manual]',
)
class ManualViewportDirective {
  ViewContainerRef vc;
  TemplateRef templateRef;
  ManualViewportDirective(this.vc, this.templateRef);

  void show() {
    vc.insertEmbeddedView(templateRef, 0);
  }

  void hide() {
    vc.clear();
  }
}

@Component(
  selector: 'container-with-style-emu',
  template: '<div class=\"blueStyle\"></div>',
  styles: ['.blueStyle { color: blue}'],
  encapsulation: ViewEncapsulation.Emulated,
  directives: [SimpleComponent],
)
class ContainerWithStyleEmulated {}

@Component(
  selector: 'container-with-style-not-emu',
  template: '<div class=\"redStyle\"></div>',
  styles: ['.redStyle { color: red}'],
  encapsulation: ViewEncapsulation.None,
  directives: [SimpleComponent],
)
class ContainerWithStyleNotEmulated {}

@Component(
  selector: 'mylist-user',
  template: '<mylist>'
      '<span list-item>item1</span>'
      '<span list-item>item2</span>'
      '</mylist>',
  directives: [MyListComponent, MyListItemComponent],
)
class MyListUserProjectionTest {}

@Component(
  selector: 'mylist',
  template: '<mylist-item>'
      '<ng-content select="[list-item]"></ng-content>'
      '</mylist-item>'
      '<div>TheEnd</div>',
  directives: [MyListItemComponent],
)
class MyListComponent {}

@Component(
  selector: 'mylist-item',
  template: '<ng-content></ng-content>',
)
class MyListItemComponent {}

@Component(
  selector: 'select-exact-attribute',
  template: '''
<div class="selected">
  <ng-content select="[id=foo]"></ng-content>
</div>
<div class="rejected">
  <ng-content></ng-content>
</div>''',
)
class SelectExactAttributeComponent {}

@Component(
  selector: 'select-exact-attribute-test',
  template: '''
<select-exact-attribute>
  <div id="food">Shouldn't be selected.</div>
  <div id="foo">Should be selected.</div>
</select-exact-attribute>''',
  directives: [SelectExactAttributeComponent],
)
class SelectExactAttributeTestComponent {}

@Component(
  selector: 'select-hyphen-attribute',
  template: '''
<div class="selected">
  <ng-content select="[id|=foo]"></ng-content>
</div>
<div class="rejected">
  <ng-content></ng-content>
</div>''',
)
class SelectHyphenAttributeComponent {}

@Component(
  selector: 'select-hyphen-attribute-test',
  template: '''
<select-hyphen-attribute>
  <div id="food-bar-baz-qux">Shouldn't be selected.</div>
  <div id="foo-bar-baz-qux">Should be selected.</div>
</select-hyphen-attribute>''',
  directives: [SelectHyphenAttributeComponent],
)
class SelectHyphenAttributeTestComponent {}

@Component(
  selector: 'select-list-attribute',
  template: '''
<div class="selected">
  <ng-content select="[id~=baz]"></ng-content>
</div>
<div class="rejected">
  <ng-content></ng-content>
</div>''',
)
class SelectListAttributeComponent {}

@Component(
  selector: 'select-list-attribute-test',
  template: '''
<select-list-attribute>
  <div id="foobarbazqux">Shouldn't be selected.</div>
  <div id="foo bar baz qux">Should be selected.</div>
</select-list-attribute>''',
  directives: [SelectListAttributeComponent],
)
class SelectListAttributeTestComponent {}

@Component(
  selector: 'select-prefix-attribute',
  template: '''
<div class="selected">
  <ng-content select="[id^=foo]"></ng-content>
</div>
<div class="rejected">
  <ng-content></ng-content>
</div>''',
)
class SelectPrefixAttributeComponent {}

@Component(
  selector: 'select-prefix-attribute-test',
  template: '''
<select-prefix-attribute>
  <div id="bar foo baz qux">Shouldn't be selected.</div>
  <div id="foo bar baz qux">Should be selected.</div>
</select-prefix-attribute>''',
  directives: [SelectPrefixAttributeComponent],
)
class SelectPrefixAttributeTestComponent {}

@Component(
  selector: 'select-set-attribute',
  template: '''
<div class="selected">
  <ng-content select="[id]"></ng-content>
</div>
<div class="rejected">
  <ng-content></ng-content>
</div>''',
)
class SelectSetAttributeComponent {}

@Component(
  selector: 'select-set-attribute-test',
  template: '''
<select-set-attribute>
  <div>Shouldn't be selected.</div>
  <div id="bar baz qux">Should be selected.</div>
</select-set-attribute>''',
  directives: [SelectSetAttributeComponent],
)
class SelectSetAttributeTestComponent {}

@Component(
  selector: 'select-substring-attribute',
  template: '''
<div class="selected">
  <ng-content select="[id*=bar]"></ng-content>
</div>
<div class="rejected">
  <ng-content></ng-content>
</div>''',
)
class SelectSubstringAttributeComponent {}

@Component(
  selector: 'select-substring-attribute-test',
  template: '''
<select-substring-attribute>
  <div id ="foobazqux">Shouldn't be selected.</div>
  <div id="foobarbazqux">Should be selected.</div>
</select-substring-attribute>''',
  directives: [SelectSubstringAttributeComponent],
)
class SelectSubstringAttributeTestComponent {}

@Component(
  selector: 'select-suffix-attribute',
  template: '''
<div class="selected">
  <ng-content select="[id\$=qux]"></ng-content>
</div>
<div class="rejected">
  <ng-content></ng-content>
</div>''',
)
class SelectSuffixAttributeComponent {}

@Component(
  selector: 'select-suffix-attribute-test',
  template: '''
<select-suffix-attribute>
  <div id="bar foo qux baz">Shouldn't be selected.</div>
  <div id="foo bar baz qux">Should be selected.</div>
</select-suffix-attribute>''',
  directives: [SelectSuffixAttributeComponent],
)
class SelectSuffixAttributeTestComponent {}

@Component(
  selector: 'ng-content-select',
  template: '''
<div class="selected">
  <ng-content select="[id^=ng][title*=baz]"></ng-content>
</div>
<div class="rejected">
  <ng-content></ng-content>
</div>''',
)
class NgContentSelectComponent {}

@Component(
  selector: 'ng-project-as',
  template: '''
<ng-content-select>
  <ng-content
    select="[id^=ng][title*=baz]"
    ngProjectAs="[id=ng][title=baz]"></ng-content>
  <ng-content></ng-content>
</ng-content-select>''',
  directives: [NgContentSelectComponent],
)
class NgProjectAsComponent {}

@Component(
  selector: 'ng-project-as-test',
  template: '''
<ng-project-as>
  <div>Shouldn't be selected.</div>
  <div id="ng-id" title="foo bar baz qux">Should be selected.</div>
</ng-project-as>''',
  directives: [NgProjectAsComponent],
)
class NgProjectAsTestComponent {}<|MERGE_RESOLUTION|>--- conflicted
+++ resolved
@@ -57,17 +57,12 @@
       expect(element, hasTextContent('(, BC)'));
 
       final viewportDirective =
-<<<<<<< HEAD
-          testFixture.assertOnlyInstance.child.manualViewportDirective;
-      await testFixture.update((comp) {
-=======
           testFixture.assertOnlyInstance.child!.manualViewportDirective!;
       await testFixture.update((ContainerABCWithConditionalComponent comp) {
->>>>>>> 666f2830
         viewportDirective.show();
       });
       expect(element, hasTextContent('(A, BC)'));
-      await testFixture.update((comp) {
+      await testFixture.update((ContainerABCWithConditionalComponent comp) {
         viewportDirective.hide();
       });
       expect(element, hasTextContent('(, BC)'));
