--- conflicted
+++ resolved
@@ -11,21 +11,12 @@
     test('should switch amongst when values', () async {
       var testBed = NgTestBed(ng.createSwitchWhenTestFactory());
       var testFixture = await testBed.create();
-<<<<<<< HEAD
-      expect(testFixture.text.trim(), '');
-      await testFixture.update((component) {
-        component.switchValue = 'a';
-      });
-      expect(testFixture.text.trim(), 'when a');
-      await testFixture.update((component) {
-=======
       expect(testFixture.text!.trim(), '');
       await testFixture.update((SwitchWhenTest component) {
         component.switchValue = 'a';
       });
       expect(testFixture.text!.trim(), 'when a');
       await testFixture.update((SwitchWhenTest component) {
->>>>>>> 666f2830
         component.switchValue = 'b';
       });
       expect(testFixture.text!.trim(), 'when b');
@@ -33,18 +24,6 @@
     test('should switch among when-values with fallback to default', () async {
       var testBed = NgTestBed(ng.createSwitchDefaultTestFactory());
       var testFixture = await testBed.create();
-<<<<<<< HEAD
-      expect(testFixture.text.trim(), 'when default');
-      await testFixture.update((component) {
-        component.switchValue = 'a';
-      });
-      expect(testFixture.text.trim(), 'when a');
-      await testFixture.update((component) {
-        component.switchValue = 'b';
-      });
-      expect(testFixture.text.trim(), 'when default');
-      await testFixture.update((component) {
-=======
       expect(testFixture.text!.trim(), 'when default');
       await testFixture.update((SwitchDefaultTest component) {
         component.switchValue = 'a';
@@ -55,7 +34,6 @@
       });
       expect(testFixture.text!.trim(), 'when default');
       await testFixture.update((SwitchDefaultTest component) {
->>>>>>> 666f2830
         component.switchValue = 'c';
       });
       expect(testFixture.text!.trim(), 'when default');
@@ -65,12 +43,12 @@
       var testFixture = await testBed.create();
       expect(testFixture.text,
           allOf(contains('when default1;'), contains('when default2;')));
-      await testFixture.update((component) {
+      await testFixture.update((SwitchMultipleWhenTest component) {
         component.switchValue = 'a';
       });
       expect(
           testFixture.text, allOf(contains('when a1;'), contains('when a2;')));
-      await testFixture.update((component) {
+      await testFixture.update((SwitchMultipleWhenTest component) {
         component.switchValue = 'b';
       });
       expect(
@@ -79,27 +57,11 @@
     test('should change after when-values change', () async {
       var testBed = NgTestBed(ng.createSwitchWhenValueTestFactory());
       var testFixture = await testBed.create();
-      await testFixture.update((component) {
+      await testFixture.update((SwitchWhenValueTest component) {
         component.when1 = 'a';
         component.when2 = 'b';
         component.switchValue = 'a';
       });
-<<<<<<< HEAD
-      expect(testFixture.text.trim(), 'when 1;');
-      await testFixture.update((component) {
-        component.switchValue = 'b';
-      });
-      expect(testFixture.text.trim(), 'when 2;');
-      await testFixture.update((component) {
-        component.switchValue = 'c';
-      });
-      expect(testFixture.text.trim(), 'when default;');
-      await testFixture.update((component) {
-        component.when1 = 'c';
-      });
-      expect(testFixture.text.trim(), 'when 1;');
-      await testFixture.update((component) {
-=======
       expect(testFixture.text!.trim(), 'when 1;');
       await testFixture.update((SwitchWhenValueTest component) {
         component.switchValue = 'b';
@@ -114,7 +76,6 @@
       });
       expect(testFixture.text!.trim(), 'when 1;');
       await testFixture.update((SwitchWhenValueTest component) {
->>>>>>> 666f2830
         component.when1 = 'd';
       });
       expect(testFixture.text!.trim(), 'when default;');
