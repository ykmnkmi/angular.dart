--- conflicted
+++ resolved
@@ -23,13 +23,8 @@
       var element = testFixture.rootElement;
       expect(element, hasTextContent(''));
       var refs = testFixture.assertOnlyInstance.refs;
-<<<<<<< HEAD
-      await testFixture.update((componentInstance) {
-        componentInstance.currentTplRef = refs.tplRefs.first;
-=======
       await testFixture.update((TestInsertContentComponent componentInstance) {
         componentInstance.currentTplRef = refs!.tplRefs!.first;
->>>>>>> 666f2830
       });
       expect(element, hasTextContent('foo'));
     });
@@ -39,16 +34,11 @@
       var testFixture = await testBed.create();
       var element = testFixture.rootElement;
       var refs = testFixture.assertOnlyInstance.refs;
-<<<<<<< HEAD
-      await testFixture.update((componentInstance) {
-        componentInstance.currentTplRef = refs.tplRefs.first;
-=======
       await testFixture.update((TestClearContentComponent componentInstance) {
         componentInstance.currentTplRef = refs!.tplRefs!.first;
->>>>>>> 666f2830
       });
       expect(element, hasTextContent('foo'));
-      await testFixture.update((componentInstance) {
+      await testFixture.update((TestClearContentComponent componentInstance) {
         // Set it back to null.
         componentInstance.currentTplRef = null;
       });
@@ -60,21 +50,12 @@
       var testFixture = await testBed.create();
       var element = testFixture.rootElement;
       var refs = testFixture.assertOnlyInstance.refs;
-<<<<<<< HEAD
-      await testFixture.update((componentInstance) {
-        componentInstance.currentTplRef = refs.tplRefs.first;
-      });
-      expect(element, hasTextContent('foo'));
-      await testFixture.update((componentInstance) {
-        componentInstance.currentTplRef = refs.tplRefs.last;
-=======
       await testFixture.update((TestChangeContentComponent componentInstance) {
         componentInstance.currentTplRef = refs!.tplRefs!.first;
       });
       expect(element, hasTextContent('foo'));
       await testFixture.update((TestChangeContentComponent componentInstance) {
         componentInstance.currentTplRef = refs!.tplRefs!.last;
->>>>>>> 666f2830
       });
       expect(element, hasTextContent('bar'));
     });
