--- conflicted
+++ resolved
@@ -11,15 +11,6 @@
     test('should update styles specified in an map literal', () async {
       var testBed = NgTestBed(ng.createMapUpdateTestFactory());
       var testFixture = await testBed.create();
-<<<<<<< HEAD
-      var content = testFixture.rootElement.querySelector('div');
-      await testFixture.update((component) {
-        component.map = {'max-width': '40px'};
-      });
-      expect(content.style.maxWidth, '40px');
-      await testFixture.update((component) {
-        component.map['max-width'] = '30%';
-=======
       var content = testFixture.rootElement.querySelector('div')!;
       await testFixture.update((MapUpdateTest component) {
         component.map = {'max-width': '40px'};
@@ -27,7 +18,6 @@
       expect(content.style.maxWidth, '40px');
       await testFixture.update((MapUpdateTest component) {
         component.map!['max-width'] = '30%';
->>>>>>> 666f2830
       });
       expect(content.style.maxWidth, '30%');
     });
@@ -35,15 +25,6 @@
     test('should remove styles when deleting a key in a map literal', () async {
       var testBed = NgTestBed(ng.createMapUpdateTestFactory());
       var testFixture = await testBed.create();
-<<<<<<< HEAD
-      var content = testFixture.rootElement.querySelector('div');
-      await testFixture.update((component) {
-        component.map = {'max-width': '40px'};
-      });
-      expect(content.style.maxWidth, '40px');
-      await testFixture.update((component) {
-        component.map.remove('max-width');
-=======
       var content = testFixture.rootElement.querySelector('div')!;
       await testFixture.update((MapUpdateTest component) {
         component.map = {'max-width': '40px'};
@@ -51,7 +32,6 @@
       expect(content.style.maxWidth, '40px');
       await testFixture.update((MapUpdateTest component) {
         component.map!.remove('max-width');
->>>>>>> 666f2830
       });
       expect(content.style.maxWidth, '');
     });
@@ -59,24 +39,14 @@
     test('should cooperate with the style attribute', () async {
       var testBed = NgTestBed(ng.createMapUpdateWithDefaultTestFactory());
       var testFixture = await testBed.create();
-<<<<<<< HEAD
-      var content = testFixture.rootElement.querySelector('div');
-      await testFixture.update((component) {
-=======
       var content = testFixture.rootElement.querySelector('div')!;
       await testFixture.update((MapUpdateWithDefaultTest component) {
->>>>>>> 666f2830
         component.map = {'max-width': '40px'};
       });
       expect(content.style.maxWidth, '40px');
       expect(content.style.fontSize, '12px');
-<<<<<<< HEAD
-      await testFixture.update((component) {
-        component.map.remove('max-width');
-=======
       await testFixture.update((MapUpdateWithDefaultTest component) {
         component.map!.remove('max-width');
->>>>>>> 666f2830
       });
       expect(content.style.maxWidth, '');
       expect(content.style.fontSize, '12px');
@@ -86,24 +56,14 @@
         () async {
       var testBed = NgTestBed(ng.createMapUpdateWithStyleExprTestFactory());
       var testFixture = await testBed.create();
-<<<<<<< HEAD
-      var content = testFixture.rootElement.querySelector('div');
-      await testFixture.update((component) {
-=======
       var content = testFixture.rootElement.querySelector('div')!;
       await testFixture.update((MapUpdateWithStyleExprTest component) {
->>>>>>> 666f2830
         component.map = {'max-width': '40px'};
       });
       expect(content.style.maxWidth, '40px');
       expect(content.style.fontSize, '12px');
-<<<<<<< HEAD
-      await testFixture.update((component) {
-        component.map.remove('max-width');
-=======
       await testFixture.update((MapUpdateWithStyleExprTest component) {
         component.map!.remove('max-width');
->>>>>>> 666f2830
       });
       expect(content.style.maxWidth, '');
       expect(content.style.fontSize, '12px');
