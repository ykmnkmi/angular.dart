--- conflicted
+++ resolved
@@ -22,13 +22,8 @@
     test('should reflect added elements', () async {
       var testBed = NgTestBed(ng.createNgForItemsTestFactory());
       var testFixture = await testBed.create();
-<<<<<<< HEAD
-      await testFixture.update((component) {
-        component.items.add(4);
-=======
       await testFixture.update((NgForItemsTest component) {
         component.items!.add(4);
->>>>>>> 666f2830
       });
       expect(testFixture.rootElement, hasTextContent('1;2;3;4;'));
     });
@@ -36,13 +31,8 @@
     test('should reflect removed elements - first', () async {
       var testBed = NgTestBed(ng.createNgForItemsTestFactory());
       var testFixture = await testBed.create();
-<<<<<<< HEAD
-      await testFixture.update((component) {
-        component.items.removeAt(0);
-=======
       await testFixture.update((NgForItemsTest component) {
         component.items!.removeAt(0);
->>>>>>> 666f2830
       });
       expect(testFixture.rootElement, hasTextContent('2;3;'));
     });
@@ -50,13 +40,8 @@
     test('should reflect removed elements - middle', () async {
       var testBed = NgTestBed(ng.createNgForItemsTestFactory());
       var testFixture = await testBed.create();
-<<<<<<< HEAD
-      await testFixture.update((component) {
-        component.items.removeAt(1);
-=======
       await testFixture.update((NgForItemsTest component) {
         component.items!.removeAt(1);
->>>>>>> 666f2830
       });
       expect(testFixture.rootElement, hasTextContent('1;3;'));
     });
@@ -64,13 +49,8 @@
     test('should reflect removed elements - last', () async {
       var testBed = NgTestBed(ng.createNgForItemsTestFactory());
       var testFixture = await testBed.create();
-<<<<<<< HEAD
-      await testFixture.update((component) {
-        component.items.removeAt(2);
-=======
       await testFixture.update((NgForItemsTest component) {
         component.items!.removeAt(2);
->>>>>>> 666f2830
       });
       expect(testFixture.rootElement, hasTextContent('1;2;'));
     });
@@ -78,15 +58,9 @@
     test('should reflect move to end', () async {
       var testBed = NgTestBed(ng.createNgForItemsTestFactory());
       var testFixture = await testBed.create();
-<<<<<<< HEAD
-      await testFixture.update((component) {
-        component.items.removeAt(0);
-        component.items.add(1);
-=======
       await testFixture.update((NgForItemsTest component) {
         component.items!.removeAt(0);
         component.items!.add(1);
->>>>>>> 666f2830
       });
       expect(testFixture.rootElement, hasTextContent('2;3;1;'));
     });
@@ -94,15 +68,9 @@
     test('should reflect move to start', () async {
       var testBed = NgTestBed(ng.createNgForItemsTestFactory());
       var testFixture = await testBed.create();
-<<<<<<< HEAD
-      await testFixture.update((component) {
-        component.items.removeAt(1);
-        component.items.insert(0, 2);
-=======
       await testFixture.update((NgForItemsTest component) {
         component.items!.removeAt(1);
         component.items!.insert(0, 2);
->>>>>>> 666f2830
       });
       expect(testFixture.rootElement, hasTextContent('2;1;3;'));
     });
@@ -111,10 +79,10 @@
         () async {
       var testBed = NgTestBed(ng.createNgForItemsTestFactory());
       var testFixture = await testBed.create();
-      await testFixture.update((component) {
+      await testFixture.update((NgForItemsTest component) {
         component.items = <int>[0, 1, 2, 3, 4, 5];
       });
-      await testFixture.update((component) {
+      await testFixture.update((NgForItemsTest component) {
         component.items = <int>[6, 2, 7, 0, 4, 8];
       });
       expect(testFixture.rootElement, hasTextContent('6;2;7;0;4;8;'));
@@ -123,7 +91,7 @@
     test('should iterate over an array of objects', () async {
       var testBed = NgTestBed(ng.createNgForOptionsTestFactory());
       var testFixture = await testBed.create();
-      await testFixture.update((component) {
+      await testFixture.update((NgForOptionsTest component) {
         component.items = [
           {'name': 'misko'},
           {'name': 'shyam'}
@@ -131,12 +99,12 @@
       });
       expect(testFixture.rootElement, hasTextContent('misko;shyam;'));
       // Add new object.
-      await testFixture.update((component) {
+      await testFixture.update((NgForOptionsTest component) {
         component.items.add({'name': 'adam'});
       });
       expect(testFixture.rootElement, hasTextContent('misko;shyam;adam;'));
       // Remove.
-      await testFixture.update((component) {
+      await testFixture.update((NgForOptionsTest component) {
         component.items.removeAt(2);
         component.items.removeAt(0);
       });
@@ -154,11 +122,11 @@
       var testFixture = await testBed.create();
       expect(testFixture.rootElement, hasTextContent('1;2;3;'));
 
-      await testFixture.update((component) {
+      await testFixture.update((NgForItemsTest component) {
         component.items = null;
       });
       expect(testFixture.rootElement, hasTextContent(''));
-      await testFixture.update((component) {
+      await testFixture.update((NgForItemsTest component) {
         component.items = [5, 6];
       });
       expect(testFixture.rootElement, hasTextContent('5;6;'));
@@ -176,7 +144,7 @@
     test('should work with duplicates', () async {
       var testBed = NgTestBed(ng.createNgForObjectItemInstanceTestFactory());
       var testFixture = await testBed.create();
-      await testFixture.update((component) {
+      await testFixture.update((NgForObjectItemInstanceTest component) {
         var a = Foo('titleA');
         component.items = <Foo>[a, a];
       });
@@ -186,14 +154,14 @@
     test('should repeat over nested arrays', () async {
       var testBed = NgTestBed(ng.createNgForNestedTestFactory());
       var testFixture = await testBed.create();
-      await testFixture.update((component) {
+      await testFixture.update((NgForNestedTest component) {
         component.items = [
           ['a', 'b'],
           ['c']
         ];
       });
       expect(testFixture.rootElement, hasTextContent('a-2;b-2;|c-1;|'));
-      await testFixture.update((component) {
+      await testFixture.update((NgForNestedTest component) {
         component.items = [
           ['e'],
           ['f', 'g']
@@ -207,14 +175,14 @@
         'element', () async {
       var testBed = NgTestBed(ng.createNgForNestedTemplateTestFactory());
       var testFixture = await testBed.create();
-      await testFixture.update((component) {
+      await testFixture.update((NgForNestedTemplateTest component) {
         component.items = [
           ['a', 'b'],
           ['c']
         ];
       });
       expect(testFixture.rootElement, hasTextContent('a-2;b-2;|c-1;|'));
-      await testFixture.update((component) {
+      await testFixture.update((NgForNestedTemplateTest component) {
         component.items = [
           ['e'],
           ['f', 'g']
@@ -229,20 +197,11 @@
       var testBed = NgTestBed(ng.createNgForNestedLastIfTestFactory());
       var testFixture = await testBed.create();
       var el = testFixture.rootElement;
-      await testFixture.update((component) {
+      await testFixture.update((NgForNestedLastIfTest component) {
         component.items = [1];
       });
       expect(el, hasTextContent('0|even|'));
 
-<<<<<<< HEAD
-      await testFixture.update((component) {
-        component.items.add(1);
-      });
-      expect(el, hasTextContent('0|even|1|'));
-
-      await testFixture.update((component) {
-        component.items.add(1);
-=======
       await testFixture.update((NgForNestedLastIfTest component) {
         component.items!.add(1);
       });
@@ -250,7 +209,6 @@
 
       await testFixture.update((NgForNestedLastIfTest component) {
         component.items!.add(1);
->>>>>>> 666f2830
       });
       expect(el, hasTextContent('0|even|1|2|even|'));
     });
@@ -258,11 +216,11 @@
     test('should display indices correctly', () async {
       var testBed = NgTestBed(ng.createNgForIndexTestFactory());
       var testFixture = await testBed.create();
-      await testFixture.update((component) {
+      await testFixture.update((NgForIndexTest component) {
         component.items = [0, 1, 2, 3, 4, 5, 6, 7, 8, 9];
       });
       expect(testFixture.rootElement, hasTextContent('0123456789'));
-      await testFixture.update((component) {
+      await testFixture.update((NgForIndexTest component) {
         component.items = [1, 2, 6, 7, 4, 3, 5, 8, 9, 0];
       });
       expect(testFixture.rootElement, hasTextContent('0123456789'));
@@ -278,11 +236,11 @@
     test('should display first item correctly', () async {
       var testBed = NgTestBed(ng.createNgForFirstTestFactory());
       var testFixture = await testBed.create();
-      await testFixture.update((component) {
+      await testFixture.update((NgForFirstTest component) {
         component.items = [0, 1, 2];
       });
       expect(testFixture.rootElement, hasTextContent('truefalsefalse'));
-      await testFixture.update((component) {
+      await testFixture.update((NgForFirstTest component) {
         component.items = [2, 1];
       });
       expect(testFixture.rootElement, hasTextContent('truefalse'));
@@ -291,11 +249,11 @@
     test('should display last item correctly', () async {
       var testBed = NgTestBed(ng.createNgForLastTestFactory());
       var testFixture = await testBed.create();
-      await testFixture.update((component) {
+      await testFixture.update((NgForLastTest component) {
         component.items = [0, 1, 2];
       });
       expect(testFixture.rootElement, hasTextContent('falsefalsetrue'));
-      await testFixture.update((component) {
+      await testFixture.update((NgForLastTest component) {
         component.items = [2, 1];
       });
       expect(testFixture.rootElement, hasTextContent('falsetrue'));
@@ -304,11 +262,11 @@
     test('should display even items correctly', () async {
       var testBed = NgTestBed(ng.createNgForEvenTestFactory());
       var testFixture = await testBed.create();
-      await testFixture.update((component) {
+      await testFixture.update((NgForEvenTest component) {
         component.items = [0, 1, 2];
       });
       expect(testFixture.rootElement, hasTextContent('truefalsetrue'));
-      await testFixture.update((component) {
+      await testFixture.update((NgForEvenTest component) {
         component.items = [2, 1];
       });
       expect(testFixture.rootElement, hasTextContent('truefalse'));
@@ -317,11 +275,11 @@
     test('should display odd items correctly', () async {
       var testBed = NgTestBed(ng.createNgForOddTestFactory());
       var testFixture = await testBed.create();
-      await testFixture.update((component) {
+      await testFixture.update((NgForOddTest component) {
         component.items = [0, 1, 2, 3];
       });
       expect(testFixture.rootElement, hasTextContent('falsetruefalsetrue'));
-      await testFixture.update((component) {
+      await testFixture.update((NgForOddTest component) {
         component.items = [2, 1];
       });
       expect(testFixture.rootElement, hasTextContent('falsetrue'));
@@ -339,13 +297,8 @@
     test('should use a default template if a custom one is null', () async {
       var testBed = NgTestBed(ng.createNgForCustomTemplateNullTestFactory());
       var testFixture = await testBed.create();
-<<<<<<< HEAD
-      await testFixture.update((component) {
-        component.child.items = ['a', 'b', 'c'];
-=======
       await testFixture.update((NgForCustomTemplateNullTest component) {
         component.child!.items = ['a', 'b', 'c'];
->>>>>>> 666f2830
       });
       expect(testFixture.text, hasTextContent('0: a;1: b;2: c;'));
     });
@@ -356,13 +309,8 @@
       var testBed =
           NgTestBed(ng.createNgForCustomTemplatePrecedenceTestFactory());
       var testFixture = await testBed.create();
-<<<<<<< HEAD
-      await testFixture.update((component) {
-        component.child.items = ['a', 'b', 'c'];
-=======
       await testFixture.update((NgForCustomTemplatePrecedenceTest component) {
         component.child!.items = ['a', 'b', 'c'];
->>>>>>> 666f2830
       });
       expect(testFixture.text, hasTextContent('0: a;1: b;2: c;'));
     });
@@ -371,14 +319,14 @@
       test('should not replace tracked items', () async {
         var testBed = NgTestBed(ng.createTrackByIdTestFactory());
         var testFixture = await testBed.create();
-        await testFixture.update((component) {
+        await testFixture.update((TrackByIdTest component) {
           component.items = [
             {'id': 'a', 'color': 'blue'}
           ];
         });
         var startElement = testFixture.rootElement.querySelector('p');
         // Set items to new list instance (same trackBy identity).
-        await testFixture.update((component) {
+        await testFixture.update((TrackByIdTest component) {
           component.items = [
             {'id': 'a', 'color': 'red'}
           ];
@@ -391,7 +339,7 @@
       test('should update implicit local variable on view', () async {
         var testBed = NgTestBed(ng.createTrackByIdTestFactory());
         var testFixture = await testBed.create();
-        await testFixture.update((component) {
+        await testFixture.update((TrackByIdTest component) {
           component.items = [
             {'id': 'a', 'color': 'blue'}
           ];
@@ -399,7 +347,7 @@
         var startElement = testFixture.rootElement.querySelector('p');
         expect(startElement, hasTextContent('{id: a, color: blue}'));
         // Set items to new list instance (same trackBy identity).
-        await testFixture.update((component) {
+        await testFixture.update((TrackByIdTest component) {
           component.items = [
             {'id': 'a', 'color': 'red'}
           ];
@@ -410,14 +358,14 @@
       test('should move items around and updated (reorder)', () async {
         var testBed = NgTestBed(ng.createTrackByIdTestFactory());
         var testFixture = await testBed.create();
-        await testFixture.update((component) {
+        await testFixture.update((TrackByIdTest component) {
           component.items = [
             {'id': 'a', 'color': 'blue'},
             {'id': 'b', 'color': 'yellow'}
           ];
         });
         var startElements = testFixture.rootElement.querySelectorAll('p');
-        await testFixture.update((component) {
+        await testFixture.update((TrackByIdTest component) {
           component.items = [
             {'id': 'b', 'color': 'red'},
             {'id': 'a', 'color': 'orange'}
@@ -433,13 +381,13 @@
           'by index', () async {
         var testBed = NgTestBed(ng.createTrackByIndexTestFactory());
         var testFixture = await testBed.create();
-        await testFixture.update((component) {
+        await testFixture.update((TrackByIndexTest component) {
           component.items = ['a', 'b', 'c', 'd'];
         });
-        await testFixture.update((component) {
+        await testFixture.update((TrackByIndexTest component) {
           component.items = ['e', 'f', 'g', 'h'];
         });
-        await testFixture.update((component) {
+        await testFixture.update((TrackByIndexTest component) {
           component.items = ['e', 'f', 'h'];
         });
         expect(testFixture.rootElement, hasTextContent('efh'));
@@ -450,30 +398,20 @@
           'it\'s hash changes', () async {
         var testBed = NgTestBed(ng.createObjectEditorComponentFactory());
         var testFixture = await testBed.create();
-        await testFixture.update((component) {
+        await testFixture.update((ObjectEditorComponent component) {
           component.entities = ['a1', 'b1', 'c1', 'd1', 'e1', 'f1', 'g1', 'h1'];
         });
-        await testFixture.update((component) {
+        await testFixture.update((ObjectEditorComponent component) {
           component.entities = ['a1', 'c1', 'e1', 'f1', 'h1'];
         });
-<<<<<<< HEAD
-        await testFixture.update((component) {
-          component.entities[3] = 'moved-f1';
-=======
         await testFixture.update((ObjectEditorComponent component) {
           component.entities![3] = 'moved-f1';
->>>>>>> 666f2830
-        });
-        await testFixture.update((component) {
+        });
+        await testFixture.update((ObjectEditorComponent component) {
           component.removeEdited(3);
         });
-<<<<<<< HEAD
-        await testFixture.update((component) {
-          component.entities[2] = 'moved-e1';
-=======
         await testFixture.update((ObjectEditorComponent component) {
           component.entities![2] = 'moved-e1';
->>>>>>> 666f2830
           component.removeEdited(2);
         });
       });
@@ -491,13 +429,13 @@
           HashcodeTestItem(5)
         ];
 
-        await testFixture.update((component) {
+        await testFixture.update((NgForHashcodeTest component) {
           component.items = testItems;
         });
 
         expect(testFixture.rootElement, hasTextContent('1;2;3;4;5;'));
 
-        await testFixture.update((component) async {
+        await testFixture.update((NgForHashcodeTest component) async {
           var completer = Completer();
           scheduleMicrotask(() {
             testItems[2].hashMultiplier = 3;
@@ -505,7 +443,7 @@
           });
           await completer.future;
         });
-        await testFixture.update((component) {
+        await testFixture.update((NgForHashcodeTest component) {
           testItems.removeAt(2);
         });
         expect(testFixture.rootElement, hasTextContent('1;2;4;5;'));
